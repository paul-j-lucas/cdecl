--- conflicted
+++ resolved
@@ -690,17 +690,10 @@
       DUMP_AST( "> cast_c", $3.top_ast );
       DUMP_AST_LIST( "> arg_list_opt_c", $6 );
 
-<<<<<<< HEAD
       $$.top_ast = c_ast_new( K_BLOCK, &@$ );
       $$.top_ast->name = c_ast_name( $3.top_ast );
       $$.top_ast->as.block.args = $6;
-      c_ast_set_parent( c_ast_clone( TYPE_PEEK() ), $$.top_ast );
-=======
-      $$ = c_ast_new( K_BLOCK, &@$ );
-      $$->name = c_ast_name( $3 );
-      $$->as.block.args = $6;
-      c_ast_set_parent( TYPE_PEEK(), $$ );
->>>>>>> 4a4a1231
+      c_ast_set_parent( TYPE_PEEK(), $$.top_ast );
 
       DUMP_AST( "< block_cast_c", $$.top_ast );
       DUMP_END();
@@ -713,13 +706,8 @@
       DUMP_START( "func_cast_c", "'(' ')'" );
       DUMP_AST( "^ type_c", TYPE_PEEK() );
 
-<<<<<<< HEAD
       $$.top_ast = c_ast_new( K_FUNCTION, &@$ );
-      c_ast_set_parent( c_ast_clone( TYPE_PEEK() ), $$.top_ast );
-=======
-      $$ = c_ast_new( K_FUNCTION, &@$ );
-      c_ast_set_parent( TYPE_PEEK(), $$ );
->>>>>>> 4a4a1231
+      c_ast_set_parent( TYPE_PEEK(), $$.top_ast );
 
       DUMP_AST( "< func_cast_c", $$.top_ast );
       DUMP_END();
@@ -751,15 +739,9 @@
       DUMP_AST( "^ type_c", TYPE_PEEK() );
       DUMP_NAME( "> NAME", $1 );
 
-<<<<<<< HEAD
-      $$.top_ast = c_ast_clone( TYPE_PEEK() );
+      $$.top_ast = TYPE_PEEK();
       assert( $$.top_ast->name == NULL );
       $$.top_ast->name = $1;
-=======
-      $$ = TYPE_PEEK();
-      assert( $$->name == NULL );
-      $$->name = $1;
->>>>>>> 4a4a1231
 
       DUMP_AST( "< name_cast_c", $$.top_ast );
       DUMP_END();
@@ -775,11 +757,7 @@
 
       $$.top_ast = c_ast_new( K_POINTER, &@$ );
       // TODO: do something with $2
-<<<<<<< HEAD
-      c_ast_set_parent( c_ast_clone( TYPE_PEEK() ), $$.top_ast );
-=======
-      c_ast_set_parent( TYPE_PEEK(), $$ );
->>>>>>> 4a4a1231
+      c_ast_set_parent( TYPE_PEEK(), $$.top_ast );
 
       DUMP_AST( "< pointer_cast_c", $$.top_ast );
       DUMP_END();
@@ -794,17 +772,10 @@
       DUMP_NAME( "> NAME", $1 );
       DUMP_AST( "> cast_c", $4.top_ast );
 
-<<<<<<< HEAD
       $$.top_ast = c_ast_new( K_POINTER_TO_MEMBER, &@$ );
       $$.top_ast->type = T_CLASS;
-      c_ast_set_parent( c_ast_clone( TYPE_PEEK() ), $$.top_ast );
+      c_ast_set_parent( TYPE_PEEK(), $$.top_ast );
       $$.top_ast->as.ptr_mbr.class_name = $1;
-=======
-      $$ = c_ast_new( K_POINTER_TO_MEMBER, &@$ );
-      $$->type = T_CLASS;
-      c_ast_set_parent( TYPE_PEEK(), $$ );
-      $$->as.ptr_mbr.class_name = $1;
->>>>>>> 4a4a1231
       // TODO: do something with $4
 
       DUMP_AST( "< pointer_to_member_cast_c", $$.top_ast );
@@ -821,11 +792,7 @@
 
       $$.top_ast = c_ast_new( K_REFERENCE, &@$ );
       // TODO: do something with $2
-<<<<<<< HEAD
-      c_ast_set_parent( c_ast_clone( TYPE_PEEK() ), $$.top_ast );
-=======
-      c_ast_set_parent( TYPE_PEEK(), $$ );
->>>>>>> 4a4a1231
+      c_ast_set_parent( TYPE_PEEK(), $$.top_ast );
 
       DUMP_AST( "< reference_cast_c", $$.top_ast );
       DUMP_END();
@@ -1389,15 +1356,9 @@
       DUMP_AST( "^ type_c", TYPE_PEEK() );
       DUMP_TYPE( "> type_qualifier_list_opt_c", $2 );
 
-<<<<<<< HEAD
       $$.top_ast = c_ast_new( K_POINTER, &@$ );
       $$.top_ast->as.ptr_ref.qualifier = $2;
-      c_ast_set_parent( c_ast_clone( TYPE_PEEK() ), $$.top_ast );
-=======
-      $$ = c_ast_new( K_POINTER, &@$ );
-      $$->as.ptr_ref.qualifier = $2;
-      c_ast_set_parent( TYPE_PEEK(), $$ );
->>>>>>> 4a4a1231
+      c_ast_set_parent( TYPE_PEEK(), $$.top_ast );
 
       DUMP_AST( "< pointer_decl_type_c", $$.top_ast );
       DUMP_END();
@@ -1427,17 +1388,10 @@
       DUMP_AST( "^ type_c", TYPE_PEEK() );
       DUMP_NAME( "> NAME", $1 );
 
-<<<<<<< HEAD
       $$.top_ast = c_ast_new( K_POINTER_TO_MEMBER, &@$ );
       $$.top_ast->type = T_CLASS;
       $$.top_ast->as.ptr_mbr.class_name = $1;
-      c_ast_set_parent( c_ast_clone( TYPE_PEEK() ), $$.top_ast );
-=======
-      $$ = c_ast_new( K_POINTER_TO_MEMBER, &@$ );
-      $$->type = T_CLASS;
-      $$->as.ptr_mbr.class_name = $1;
-      c_ast_set_parent( TYPE_PEEK(), $$ );
->>>>>>> 4a4a1231
+      c_ast_set_parent( TYPE_PEEK(), $$.top_ast );
 
       DUMP_AST( "< pointer_to_member_decl_type_c", $$.top_ast );
       DUMP_END();
@@ -1466,15 +1420,9 @@
       DUMP_AST( "^ type_c", TYPE_PEEK() );
       DUMP_TYPE( "> type_qualifier_list_opt_c", $2 );
 
-<<<<<<< HEAD
       $$.top_ast = c_ast_new( K_REFERENCE, &@$ );
       $$.top_ast->as.ptr_ref.qualifier = $2;
-      c_ast_set_parent( c_ast_clone( TYPE_PEEK() ), $$.top_ast );
-=======
-      $$ = c_ast_new( K_REFERENCE, &@$ );
-      $$->as.ptr_ref.qualifier = $2;
-      c_ast_set_parent( TYPE_PEEK(), $$ );
->>>>>>> 4a4a1231
+      c_ast_set_parent( TYPE_PEEK(), $$.top_ast );
 
       DUMP_AST( "< reference_decl_type_c", $$.top_ast );
       DUMP_END();
